--- conflicted
+++ resolved
@@ -60,11 +60,7 @@
         {
             "type": "node",
             "request": "launch",
-<<<<<<< HEAD
-            "name": "Device Start - iOS",
-=======
             "name": "Device Start - iOS (w/ name)",
->>>>>>> 44fa8a8e
             "console": "integratedTerminal",
             "program": "${workspaceFolder}/bin/run",
             "args": [
@@ -78,103 +74,82 @@
         {
             "type": "node",
             "request": "launch",
-<<<<<<< HEAD
+            "name": "Device Start - iOS (w/ UDID)",
+            "console": "integratedTerminal",
+            "program": "${workspaceFolder}/bin/run",
+            "args": [
+                "force:lightning:local:device:start",
+                "-p",
+                "iOS",
+                "-t",
+                "<replace with udid for sfdxdebug device>"
+            ]
+        },
+        {
+            "type": "node",
+            "request": "launch",
             "name": "Device Start - Android",
-=======
-            "name": "Device Start - iOS (w/ UDID)",
->>>>>>> 44fa8a8e
             "console": "integratedTerminal",
             "program": "${workspaceFolder}/bin/run",
             "args": [
                 "force:lightning:local:device:start",
                 "-p",
-<<<<<<< HEAD
                 "android",
                 "-t",
                 "sfdxdebug",
                 "-w"
-=======
-                "iOS",
-                "-t",
-                "<replace with udid for sfdxdebug device>"
->>>>>>> 44fa8a8e
-            ]
-        },
-        {
-            "type": "node",
-            "request": "launch",
-<<<<<<< HEAD
+            ]
+        },
+        {
+            "type": "node",
+            "request": "launch",
+            "name": "Preview - iOS",
+            "console": "integratedTerminal",
+            "program": "${workspaceFolder}/bin/run",
+            "args": [
+                "force:lightning:lwc:preview",
+                "-p",
+                "iOS",
+                "-n",
+                "c/helloWorld",
+                "-t",
+                "sfdxdebug",
+                "-d",
+                "~/LWC-Mobile-Samples/HelloWorld"
+            ]
+        },
+        {
+            "type": "node",
+            "request": "launch",
+            "name": "Preview - Android",
+            "console": "integratedTerminal",
+            "program": "${workspaceFolder}/bin/run",
+            "args": [
+                "force:lightning:lwc:preview",
+                "-p",
+                "android",
+                "-n",
+                "c/helloWorld",
+                "-t",
+                "sfdxdebug",
+                "-d",
+                "~/LWC-Mobile-Samples/HelloWorld"
+            ]
+        },
+        {
+            "type": "node",
+            "request": "launch",
             "name": "Preview - Desktop",
             "console": "integratedTerminal",
             "program": "${workspaceFolder}/bin/run",
             "args": [
                 "force:lightning:lwc:preview",
                 "-p",
-                "Desktop",
+                "desktop",
                 "-n",
                 "force-app/main/default/lwc/helloWorld",
                 "-d",
-                "../LWC-Mobile-Samples/HelloWorld"
-=======
-            "name": "Device Start - Android",
-            "console": "integratedTerminal",
-            "program": "${workspaceFolder}/bin/run",
-            "args": [
-                "force:lightning:local:device:start",
-                "-p",
-                "android",
-                "-t",
-                "sfdxdebug",
-                "-w"
->>>>>>> 44fa8a8e
-            ]
-        },
-        {
-            "type": "node",
-            "request": "launch",
-            "name": "Preview - iOS",
-            "console": "integratedTerminal",
-            "program": "${workspaceFolder}/bin/run",
-            "args": [
-                "force:lightning:lwc:preview",
-                "-p",
-                "iOS",
-                "-n",
-<<<<<<< HEAD
-                "force-app/main/default/lwc/helloWorld",
-                "-t",
-                "sfdxdebug",
-                "-d",
-                "../LWC-Mobile-Samples/HelloWorld"
-=======
-                "c/helloWorld",
-                "-t",
-                "sfdxdebug"
->>>>>>> 44fa8a8e
-            ]
-        },
-        {
-            "type": "node",
-            "request": "launch",
-            "name": "Preview - Android",
-            "console": "integratedTerminal",
-            "program": "${workspaceFolder}/bin/run",
-            "args": [
-                "force:lightning:lwc:preview",
-                "-p",
-                "android",
-                "-n",
-<<<<<<< HEAD
-                "force-app/main/default/lwc/helloWorld",
-                "-t",
-                "sfdxdebug",
-                "-d",
-                "../LWC-Mobile-Samples/HelloWorld"
-=======
-                "c/helloWorld",
-                "-t",
-                "sfdxdebug"
->>>>>>> 44fa8a8e
+                "~/LWC-Mobile-Samples/HelloWorld"
             ]
         },
         {
@@ -185,10 +160,6 @@
             "program": "${workspaceFolder}/bin/run",
             "args": [
                 "force:lightning:local:setup",
-<<<<<<< HEAD
-                "-p",
-                "iOS"
-=======
                 "-p",
                 "iOS"
             ]
@@ -229,21 +200,11 @@
                 "./myPageObjects.config.json",
                 "--bundlepath",
                 "/path/to/my.app"
->>>>>>> 44fa8a8e
-            ]
-        },
-        {
-            "type": "node",
-            "request": "launch",
-<<<<<<< HEAD
-            "name": "Setup - Android",
-            "console": "integratedTerminal",
-            "program": "${workspaceFolder}/bin/run",
-            "args": [
-                "force:lightning:local:setup",
-                "-p",
-                "android"
-=======
+            ]
+        },
+        {
+            "type": "node",
+            "request": "launch",
             "name": "UTAM Create Mobile Config - Android",
             "console": "integratedTerminal",
             "program": "${workspaceFolder}/bin/run",
@@ -283,7 +244,6 @@
                 "./wdio.conf.js",
                 "--spec",
                 "./path/to/my/spec/test.spec.js"
->>>>>>> 44fa8a8e
             ]
         },
         {

/*
 * Copyright (c) 2020, salesforce.com, inc.
 * All rights reserved.
 * SPDX-License-Identifier: MIT
 * For full license text, see the LICENSE file in the repo root or https://opensource.org/licenses/MIT
 */

import { Flags } from '@salesforce/sf-plugins-core';
import { Logger, Messages, SfError } from '@salesforce/core';
import { AndroidEnvironmentRequirements } from '@salesforce/lwc-dev-mobile-core/lib/common/AndroidEnvironmentRequirements';
import { AndroidLauncher } from '@salesforce/lwc-dev-mobile-core/lib/common/AndroidLauncher';
<<<<<<< HEAD
import { CommandLineUtils } from '@salesforce/lwc-dev-mobile-core/lib/common/Common';
=======
import { BaseCommand } from '@salesforce/lwc-dev-mobile-core/lib/common/BaseCommand';
import {
    CommandLineUtils,
    FlagsConfigType
} from '@salesforce/lwc-dev-mobile-core/lib/common/Common';
>>>>>>> 44fa8a8e
import { CommonUtils } from '@salesforce/lwc-dev-mobile-core/lib/common/CommonUtils';
import { IOSEnvironmentRequirements } from '@salesforce/lwc-dev-mobile-core/lib/common/IOSEnvironmentRequirements';
import { IOSLauncher } from '@salesforce/lwc-dev-mobile-core/lib/common/IOSLauncher';
import {
    AndroidAppPreviewConfig,
    IOSAppPreviewConfig
} from '@salesforce/lwc-dev-mobile-core/lib/common/PreviewConfigFile';
import { PreviewUtils } from '@salesforce/lwc-dev-mobile-core/lib/common/PreviewUtils';
import {
    CommandRequirements,
<<<<<<< HEAD
    HasRequirements,
=======
    Requirement,
>>>>>>> 44fa8a8e
    RequirementProcessor
} from '@salesforce/lwc-dev-mobile-core/lib/common/Requirements';
import { LwrServerUtils } from '../../../../../common/LwrServerUtils';

import fs from 'fs';
import path from 'path';
import * as configSchema from './previewConfigurationSchema.json';

// Initialize Messages with the current plugin directory
Messages.importMessagesDirectory(__dirname);

// Load the specific messages for this file. Messages from @salesforce/command, @salesforce/core,
// or any library that is using the messages framework can also be loaded this way.
const messages = Messages.loadMessages('@salesforce/lwc-dev-mobile', 'preview');

export class Preview extends BaseCommand {
    protected _commandName = 'force:lightning:lwc:preview';

    public static readonly description =
        messages.getMessage('commandDescription');

<<<<<<< HEAD
    public static examples = [
        `$ sfdx force:lightning:lwc:preview -p Desktop -n HelloWordComponent`,
        `$ sfdx force:lightning:lwc:preview -p iOS -t LWCSim2 -n HelloWordComponent`,
        `$ sfdx force:lightning:lwc:preview -p Android -t LWCEmu2 -n HelloWordComponent`
    ];

    public static flagsConfig = {
        // flag with a value (-n, --name=VALUE)
        platform: flags.string({
            char: 'p',
            description: `Specify platform ('Desktop' or 'iOS' or 'Android').`,
            required: true
        }),
        componentname: flags.string({
=======
    public static readonly examples = [
        `sfdx force:lightning:lwc:preview -p iOS -t LWCSim2 -n HelloWordComponent`,
        `sfdx force:lightning:lwc:preview -p Android -t LWCEmu2 -n HelloWordComponent`
    ];

    private static createError(stringId: string, ...param: any[]): SfError {
        let msg = messages.getMessage(stringId);
        if (param.length > 0) {
            msg = util.format(msg, param);
        }
        return new SfError(msg, 'lwc-dev-mobile', Preview.examples);
    }

    public static readonly flags = {
        ...CommandLineUtils.createFlag(FlagsConfigType.Json, false),
        ...CommandLineUtils.createFlag(FlagsConfigType.LogLevel, false),
        ...CommandLineUtils.createFlag(FlagsConfigType.Platform, true),
        componentname: Flags.string({
>>>>>>> 44fa8a8e
            char: 'n',
            description: messages.getMessage('componentnameFlagDescription'),
            required: true
        }),
        configfile: Flags.string({
            char: 'f',
            description: messages.getMessage('configFileFlagDescription'),
            required: false,
            default: ''
        }),
        confighelp: Flags.boolean({
            default: false,
            description: messages.getMessage('configHelpFlagDescription'),
            required: false
        }),
        projectdir: Flags.string({
            char: 'd',
            description: messages.getMessage('projectDirFlagDescription'),
            required: false,
            default: process.cwd()
        }),
        target: Flags.string({
            char: 't',
            description: messages.getMessage('targetFlagDescription'),
            required: false,
            default: 'SFDXDebug'
        }),
        targetapp: Flags.string({
            char: 'a',
            description: messages.getMessage('targetAppFlagDescription'),
<<<<<<< HEAD
            required: false,
            default: PreviewUtils.BROWSER_TARGET_APP
=======
            required: false
>>>>>>> 44fa8a8e
        })
    };

    // Set this to true if your command requires a project workspace; 'requiresProject' is false by default
<<<<<<< HEAD
    protected static requiresProject = false;

    private deviceName: string = '';
    private componentName: string = '';
    private targetApp: string = '';
    private projectDir: string = '';
    private configFilePath: string = '';
=======
    public static requiresProject = false;

    private serverPort = '';
    private deviceName = '';
    private componentName = '';
    private targetApp = '';
    private projectDir = '';
    private configFilePath = '';
>>>>>>> 44fa8a8e
    private appConfig:
        | IOSAppPreviewConfig
        | AndroidAppPreviewConfig
        | undefined;

    public async run(): Promise<void> {
        this.logger.info(
            `Preview command invoked for ${this.flagValues.platform}`
        );

        return this.validateInputParameters() // validate input
            .then(() => {
                if (this.flagValues.confighelp === true) {
                    const message = messages.getMessage(
                        'configFileHelpDescription'
                    );
                    // tslint:disable-next-line: no-console
                    console.log(`${message}`);
                    return Promise.resolve();
                } else {
                    return RequirementProcessor.execute(
                        this.commandRequirements
                    ).then(() => {
                        // then launch the preview if all validations have passed
                        this.logger.info(
                            'Setup requirements met, continuing with preview'
                        );
                        return this.launchPreview();
                    });
                }
            })
            .catch((error) => {
                this.logger.warn(
                    `Preview failed for ${this.flagValues.platform}.`
                );
                return Promise.reject(error);
            });
    }

<<<<<<< HEAD
    private async validateInputParameters(): Promise<void> {
        this.deviceName = (this.flags.target as string).trim();
        this.componentName = (this.flags.componentname as string).trim();
        this.targetApp = (this.flags.targetapp as string).trim();
        this.projectDir = CommonUtils.resolveUserHomePath(
            (this.flags.projectdir as string).trim()
        );

        const configFileName = CommonUtils.resolveUserHomePath(
            (this.flags.configfile as string).trim()
=======
    protected populateCommandRequirements(): void {
        const requirements: CommandRequirements = {};

        requirements.setup = CommandLineUtils.platformFlagIsAndroid(
            this.flagValues.platform
        )
            ? new AndroidEnvironmentRequirements(
                  this.logger,
                  this.flagValues.apilevel
              )
            : new IOSEnvironmentRequirements(this.logger);

        requirements.preview = {
            requirements: [
                new LwcServerPluginInstalledRequirement(this.logger),
                new LwcServerIsRunningRequirement(this.logger)
            ],
            enabled: this.useLwcServerForPreviewing()
        };

        this._commandRequirements = requirements;
    }

    // TODO: Preview command takes quite a few command flags/parameters compared to other commands.
    //       Furthermore, the flags need to be processed more than in other commands which
    //       makes validating them at flagConfig's "validate" method more difficult.
    //
    //       In the future refactoring we should seek to simplify validateInputParameters so that
    //       we can take advantage of flagConfig's "validate".
    private async validateInputParameters(): Promise<void> {
        const defaultDeviceName = CommandLineUtils.platformFlagIsIOS(
            this.flagValues.platform
        )
            ? PlatformConfig.iOSConfig().defaultSimulatorName
            : PlatformConfig.androidConfig().defaultEmulatorName;

        this.deviceName = CommandLineUtils.resolveFlag(
            this.flagValues.target,
            defaultDeviceName
        );

        this.componentName = CommandLineUtils.resolveFlag(
            this.flagValues.componentname,
            ''
        ).trim();

        this.targetApp = CommandLineUtils.resolveFlag(
            this.flagValues.targetapp,
            PreviewUtils.BROWSER_TARGET_APP
        );

        this.projectDir = CommonUtils.resolveUserHomePath(
            CommandLineUtils.resolveFlag(
                this.flagValues.projectdir,
                process.cwd()
            )
        );

        const configFileName = CommonUtils.resolveUserHomePath(
            CommandLineUtils.resolveFlag(this.flagValues.configfile, '')
>>>>>>> 44fa8a8e
        );

        this.configFilePath = path.normalize(
            path.resolve(this.projectDir, configFileName)
        );

        const hasConfigFile =
            configFileName.length > 0 && fs.existsSync(this.configFilePath);

        const isBrowserTargetApp = PreviewUtils.isTargetingBrowser(
            this.targetApp
        );

        this.logger.debug('Validating Preview command inputs.');

        const platform = (this.flags.platform as string).trim();
        if (!CommandLineUtils.platformFlagIsValid(platform, true)) {
            return Promise.reject(
                new SfdxError(
                    messages.getMessage('error:invalidInputFlagsDescription'),
                    'lwc-dev-mobile',
                    Preview.examples
                )
            );
        }

        if (
            CommandLineUtils.platformFlagIsDesktop(platform) &&
            !isBrowserTargetApp
        ) {
            return Promise.reject(
                new SfdxError(
                    messages.getMessage('error:invalidTargetAppForDesktop'),
                    'lwc-dev-mobile',
                    Preview.examples
                )
            );
        }

        // check if user provided a config file when targetapp=browser
        // and warn them that the config file will be ignored.
        if (isBrowserTargetApp && hasConfigFile) {
            this.logger.warn(
                messages.getMessage('ignoringConfigFileFlagDescription')
            );
        }

        if (this.componentName.length === 0) {
            return Promise.reject(
                Preview.createError(
                    'error:invalidComponentNameFlagsDescription'
                )
            );
        }

        if (isBrowserTargetApp === false && hasConfigFile === false) {
            return Promise.reject(
                Preview.createError(
                    'error:invalidConfigFile:missingDescription',
                    this.configFilePath
                )
            );
        }

        if (isBrowserTargetApp === false && hasConfigFile === true) {
            // 1. validate config file against schema
            const validationResult =
                await PreviewUtils.validateConfigFileWithSchema(
                    this.configFilePath,
                    configSchema
                );
            if (validationResult.passed === false) {
                return Promise.reject(
                    Preview.createError(
                        'error:invalidConfigFile:genericDescription',
                        this.configFilePath,
                        validationResult.errorMessage
                    )
                );
            }

            // 2. validate that a matching app configuration is included in the config file
            const configFileContent = PreviewUtils.loadConfigFile(
                this.configFilePath
            );
            this.appConfig = configFileContent.getAppConfig(
                this.flagValues.platform,
                this.targetApp
            );
            if (this.appConfig === undefined) {
                const errMsg = messages.getMessage(
                    'error:invalidConfigFile:missingAppConfigDescription',
                    [this.targetApp, this.flagValues.platform]
                );
                return Promise.reject(
                    Preview.createError(
                        'error:invalidConfigFile:genericDescription',
                        this.configFilePath,
                        errMsg
                    )
                );
            }
        }

        return Promise.resolve();
    }

<<<<<<< HEAD
    public async init(): Promise<void> {
        if (this.logger) {
            // already initialized
            return Promise.resolve();
        }

        CommandLineUtils.flagFailureActionMessages = Preview.examples;
        return super
            .init()
            .then(() => Logger.child('force:lightning:lwc:preview', {}))
            .then((logger) => {
                this.logger = logger;
                return Promise.resolve();
            });
    }

    protected _help(): never {
        const isCommandHelp =
            this.argv.filter(
                (v) => v.toLowerCase() === '-h' || v.toLowerCase() === '--help'
            ).length > 0;

        if (isCommandHelp) {
            super._help();
        } else {
            const message = messages.getMessage('configFileHelpDescription');
            // tslint:disable-next-line: no-console
            console.log(`${message}`);
        }

        return this.exit(0);
    }

    private _requirements: CommandRequirements = {};
    public get commandRequirements(): CommandRequirements {
        if (Object.keys(this._requirements).length === 0) {
            const requirements: CommandRequirements = {};
            if (!CommandLineUtils.platformFlagIsDesktop(this.flags.platform)) {
                requirements.setup = CommandLineUtils.platformFlagIsAndroid(
                    this.flags.platform
                )
                    ? new AndroidEnvironmentRequirements(
                          this.logger,
                          this.flags.apilevel
                      )
                    : new IOSEnvironmentRequirements(this.logger);
                this._requirements = requirements;
            }
        }

        return this._requirements;
=======
    private useLwcServerForPreviewing(): boolean {
        return PreviewUtils.useLwcServerForPreviewing(
            this.targetApp,
            this.appConfig
        );
>>>>>>> 44fa8a8e
    }

    private async launchPreview(): Promise<void> {
        // At this point all of the inputs/parameters have been verified and parsed so we can just use them.

        let appBundlePath: string | undefined;

        if (
            PreviewUtils.isTargetingBrowser(this.targetApp) === false &&
            this.appConfig
        ) {
            try {
                CommonUtils.startCliAction(
                    messages.getMessage('previewAction'),
                    messages.getMessage('previewFetchAppBundleStatus')
                );
                appBundlePath = PreviewUtils.getAppBundlePath(
                    path.dirname(this.configFilePath),
                    this.appConfig
                );
            } catch (error) {
                CommonUtils.stopCliAction(
                    messages.getMessage('previewFetchAppBundleFailureStatus')
                );
                return Promise.reject(error);
            }
        }

<<<<<<< HEAD
        if (CommandLineUtils.platformFlagIsDesktop(this.flags.platform)) {
            return this.launchDesktop(this.componentName, this.projectDir);
        } else if (CommandLineUtils.platformFlagIsIOS(this.flags.platform)) {
=======
        if (CommandLineUtils.platformFlagIsIOS(this.flagValues.platform)) {
>>>>>>> 44fa8a8e
            const config =
                this.appConfig && (this.appConfig as IOSAppPreviewConfig);
            return this.launchIOS(
                this.deviceName,
                this.componentName,
                this.projectDir,
                appBundlePath,
                this.targetApp,
                config
            );
        } else {
            const config =
                this.appConfig && (this.appConfig as AndroidAppPreviewConfig);
            return this.launchAndroid(
                this.deviceName,
                this.componentName,
                this.projectDir,
                appBundlePath,
                this.targetApp,
                config
            );
        }
    }

    private async launchDesktop(
        componentName: string,
        projectDir: string
    ): Promise<void> {
        return LwrServerUtils.startLwrServer(
            componentName,
            projectDir
        ).then((serverPort) =>
            CommonUtils.launchUrlInDesktopBrowser(
                `http://localhost:${serverPort}`
            )
        );
    }

    private async launchIOS(
        deviceName: string,
        componentName: string,
        projectDir: string,
        appBundlePath: string | undefined,
        targetApp: string,
        appConfig: IOSAppPreviewConfig | undefined
    ): Promise<void> {
        const launcher = new IOSLauncher(deviceName);

        return LwrServerUtils.startLwrServer(
            componentName,
            projectDir
        ).then((serverPort) =>
            launcher.launchPreview(
                componentName,
                projectDir,
                appBundlePath,
                targetApp,
                appConfig,
                serverPort
            )
        );
    }

    private async launchAndroid(
        deviceName: string,
        componentName: string,
        projectDir: string,
        appBundlePath: string | undefined,
        targetApp: string,
        appConfig: AndroidAppPreviewConfig | undefined
    ): Promise<void> {
        const launcher = new AndroidLauncher(deviceName);

        return LwrServerUtils.startLwrServer(
            componentName,
            projectDir
        ).then((serverPort) =>
            launcher.launchPreview(
                componentName,
                projectDir,
                appBundlePath,
                targetApp,
                appConfig,
                serverPort
            )
        );
<<<<<<< HEAD
=======
        this.logger = logger;
    }

    public async checkFunction(): Promise<string> {
        return (
            CommonUtils.isLwcServerPluginInstalled()
                .then(() => {
                    this.logger.info('sfdx server plugin detected.');
                    return Promise.resolve(this.fulfilledMessage);
                })
                // eslint-disable-next-line @typescript-eslint/no-unused-vars
                .catch((error) => {
                    this.logger.info('sfdx server plugin was not detected.');

                    try {
                        const command =
                            'sfdx plugins:install @salesforce/lwc-dev-server';
                        this.logger.info(
                            `Installing sfdx server plugin.... ${command}`
                        );
                        CommonUtils.executeCommandSync(command, [
                            'inherit',
                            'pipe',
                            'inherit'
                        ]);
                        this.logger.info('sfdx server plugin installed.');
                        return Promise.resolve(this.fulfilledMessage);
                    } catch (error) {
                        this.logger.error(
                            `sfdx server plugin installation failed. ${error}`
                        );
                        return Promise.reject(
                            new SfError(this.unfulfilledMessage)
                        );
                    }
                })
        );
    }
}

// tslint:disable-next-line: max-classes-per-file
export class LwcServerIsRunningRequirement implements Requirement {
    public title: string = messages.getMessage('reqs:serverStarted:title');
    public fulfilledMessage: string = messages.getMessage(
        'reqs:serverStarted:fulfilledMessage'
    );
    public unfulfilledMessage: string = messages.getMessage(
        'reqs:serverStarted:unfulfilledMessage'
    );
    public logger: Logger;

    constructor(logger: Logger) {
        this.logger = logger;
    }

    public async checkFunction(): Promise<string> {
        return CommonUtils.getLwcServerPort().then((port) => {
            if (!port) {
                return Promise.reject(this.unfulfilledMessage);
            } else {
                return Promise.resolve(
                    util.format(this.fulfilledMessage, port)
                );
            }
        });
>>>>>>> 44fa8a8e
    }
}<|MERGE_RESOLUTION|>--- conflicted
+++ resolved
@@ -6,18 +6,14 @@
  */
 
 import { Flags } from '@salesforce/sf-plugins-core';
-import { Logger, Messages, SfError } from '@salesforce/core';
+import { Messages, SfError } from '@salesforce/core';
 import { AndroidEnvironmentRequirements } from '@salesforce/lwc-dev-mobile-core/lib/common/AndroidEnvironmentRequirements';
 import { AndroidLauncher } from '@salesforce/lwc-dev-mobile-core/lib/common/AndroidLauncher';
-<<<<<<< HEAD
-import { CommandLineUtils } from '@salesforce/lwc-dev-mobile-core/lib/common/Common';
-=======
 import { BaseCommand } from '@salesforce/lwc-dev-mobile-core/lib/common/BaseCommand';
 import {
     CommandLineUtils,
     FlagsConfigType
 } from '@salesforce/lwc-dev-mobile-core/lib/common/Common';
->>>>>>> 44fa8a8e
 import { CommonUtils } from '@salesforce/lwc-dev-mobile-core/lib/common/CommonUtils';
 import { IOSEnvironmentRequirements } from '@salesforce/lwc-dev-mobile-core/lib/common/IOSEnvironmentRequirements';
 import { IOSLauncher } from '@salesforce/lwc-dev-mobile-core/lib/common/IOSLauncher';
@@ -28,17 +24,13 @@
 import { PreviewUtils } from '@salesforce/lwc-dev-mobile-core/lib/common/PreviewUtils';
 import {
     CommandRequirements,
-<<<<<<< HEAD
-    HasRequirements,
-=======
-    Requirement,
->>>>>>> 44fa8a8e
     RequirementProcessor
 } from '@salesforce/lwc-dev-mobile-core/lib/common/Requirements';
 import { LwrServerUtils } from '../../../../../common/LwrServerUtils';
 
 import fs from 'fs';
 import path from 'path';
+import util from 'util';
 import * as configSchema from './previewConfigurationSchema.json';
 
 // Initialize Messages with the current plugin directory
@@ -54,25 +46,10 @@
     public static readonly description =
         messages.getMessage('commandDescription');
 
-<<<<<<< HEAD
-    public static examples = [
-        `$ sfdx force:lightning:lwc:preview -p Desktop -n HelloWordComponent`,
-        `$ sfdx force:lightning:lwc:preview -p iOS -t LWCSim2 -n HelloWordComponent`,
-        `$ sfdx force:lightning:lwc:preview -p Android -t LWCEmu2 -n HelloWordComponent`
-    ];
-
-    public static flagsConfig = {
-        // flag with a value (-n, --name=VALUE)
-        platform: flags.string({
-            char: 'p',
-            description: `Specify platform ('Desktop' or 'iOS' or 'Android').`,
-            required: true
-        }),
-        componentname: flags.string({
-=======
     public static readonly examples = [
-        `sfdx force:lightning:lwc:preview -p iOS -t LWCSim2 -n HelloWordComponent`,
-        `sfdx force:lightning:lwc:preview -p Android -t LWCEmu2 -n HelloWordComponent`
+        `sfdx force:lightning:lwc:preview -p Desktop -n force-app/main/default/lwc/myComponent -d /path/to/my/project`,
+        `sfdx force:lightning:lwc:preview -p iOS -t MySimulator -n force-app/main/default/lwc/myComponent -d /path/to/my/project`,
+        `sfdx force:lightning:lwc:preview -p Android -t MyEmulator -n force-app/main/default/lwc/myComponent -d /path/to/my/project`
     ];
 
     private static createError(stringId: string, ...param: any[]): SfError {
@@ -86,9 +63,8 @@
     public static readonly flags = {
         ...CommandLineUtils.createFlag(FlagsConfigType.Json, false),
         ...CommandLineUtils.createFlag(FlagsConfigType.LogLevel, false),
-        ...CommandLineUtils.createFlag(FlagsConfigType.Platform, true),
+        ...CommandLineUtils.createFlag(FlagsConfigType.Platform, true, true),
         componentname: Flags.string({
->>>>>>> 44fa8a8e
             char: 'n',
             description: messages.getMessage('componentnameFlagDescription'),
             required: true
@@ -119,34 +95,19 @@
         targetapp: Flags.string({
             char: 'a',
             description: messages.getMessage('targetAppFlagDescription'),
-<<<<<<< HEAD
             required: false,
             default: PreviewUtils.BROWSER_TARGET_APP
-=======
-            required: false
->>>>>>> 44fa8a8e
         })
     };
 
     // Set this to true if your command requires a project workspace; 'requiresProject' is false by default
-<<<<<<< HEAD
-    protected static requiresProject = false;
-
-    private deviceName: string = '';
-    private componentName: string = '';
-    private targetApp: string = '';
-    private projectDir: string = '';
-    private configFilePath: string = '';
-=======
-    public static requiresProject = false;
-
-    private serverPort = '';
+    // public static requiresProject = false;
+
     private deviceName = '';
     private componentName = '';
     private targetApp = '';
     private projectDir = '';
     private configFilePath = '';
->>>>>>> 44fa8a8e
     private appConfig:
         | IOSAppPreviewConfig
         | AndroidAppPreviewConfig
@@ -163,7 +124,6 @@
                     const message = messages.getMessage(
                         'configFileHelpDescription'
                     );
-                    // tslint:disable-next-line: no-console
                     console.log(`${message}`);
                     return Promise.resolve();
                 } else {
@@ -186,19 +146,11 @@
             });
     }
 
-<<<<<<< HEAD
-    private async validateInputParameters(): Promise<void> {
-        this.deviceName = (this.flags.target as string).trim();
-        this.componentName = (this.flags.componentname as string).trim();
-        this.targetApp = (this.flags.targetapp as string).trim();
-        this.projectDir = CommonUtils.resolveUserHomePath(
-            (this.flags.projectdir as string).trim()
-        );
-
-        const configFileName = CommonUtils.resolveUserHomePath(
-            (this.flags.configfile as string).trim()
-=======
     protected populateCommandRequirements(): void {
+        if (CommandLineUtils.platformFlagIsDesktop(this.flagValues.platform)) {
+            return;
+        }
+
         const requirements: CommandRequirements = {};
 
         requirements.setup = CommandLineUtils.platformFlagIsAndroid(
@@ -209,56 +161,20 @@
                   this.flagValues.apilevel
               )
             : new IOSEnvironmentRequirements(this.logger);
-
-        requirements.preview = {
-            requirements: [
-                new LwcServerPluginInstalledRequirement(this.logger),
-                new LwcServerIsRunningRequirement(this.logger)
-            ],
-            enabled: this.useLwcServerForPreviewing()
-        };
-
         this._commandRequirements = requirements;
     }
 
-    // TODO: Preview command takes quite a few command flags/parameters compared to other commands.
-    //       Furthermore, the flags need to be processed more than in other commands which
-    //       makes validating them at flagConfig's "validate" method more difficult.
-    //
-    //       In the future refactoring we should seek to simplify validateInputParameters so that
-    //       we can take advantage of flagConfig's "validate".
     private async validateInputParameters(): Promise<void> {
-        const defaultDeviceName = CommandLineUtils.platformFlagIsIOS(
-            this.flagValues.platform
-        )
-            ? PlatformConfig.iOSConfig().defaultSimulatorName
-            : PlatformConfig.androidConfig().defaultEmulatorName;
-
-        this.deviceName = CommandLineUtils.resolveFlag(
-            this.flagValues.target,
-            defaultDeviceName
-        );
-
-        this.componentName = CommandLineUtils.resolveFlag(
-            this.flagValues.componentname,
-            ''
-        ).trim();
-
-        this.targetApp = CommandLineUtils.resolveFlag(
-            this.flagValues.targetapp,
-            PreviewUtils.BROWSER_TARGET_APP
-        );
+        this.deviceName = (this.flagValues.target as string).trim();
+        this.componentName = (this.flagValues.componentname as string).trim();
+        this.targetApp = (this.flagValues.targetapp as string).trim();
 
         this.projectDir = CommonUtils.resolveUserHomePath(
-            CommandLineUtils.resolveFlag(
-                this.flagValues.projectdir,
-                process.cwd()
-            )
+            (this.flagValues.projectdir as string).trim()
         );
 
         const configFileName = CommonUtils.resolveUserHomePath(
-            CommandLineUtils.resolveFlag(this.flagValues.configfile, '')
->>>>>>> 44fa8a8e
+            (this.flagValues.configfile as string).trim()
         );
 
         this.configFilePath = path.normalize(
@@ -274,27 +190,12 @@
 
         this.logger.debug('Validating Preview command inputs.');
 
-        const platform = (this.flags.platform as string).trim();
-        if (!CommandLineUtils.platformFlagIsValid(platform, true)) {
-            return Promise.reject(
-                new SfdxError(
-                    messages.getMessage('error:invalidInputFlagsDescription'),
-                    'lwc-dev-mobile',
-                    Preview.examples
-                )
-            );
-        }
-
         if (
-            CommandLineUtils.platformFlagIsDesktop(platform) &&
+            CommandLineUtils.platformFlagIsDesktop(this.flagValues.target) &&
             !isBrowserTargetApp
         ) {
             return Promise.reject(
-                new SfdxError(
-                    messages.getMessage('error:invalidTargetAppForDesktop'),
-                    'lwc-dev-mobile',
-                    Preview.examples
-                )
+                Preview.createError('error:invalidTargetAppForDesktop')
             );
         }
 
@@ -364,67 +265,6 @@
         }
 
         return Promise.resolve();
-    }
-
-<<<<<<< HEAD
-    public async init(): Promise<void> {
-        if (this.logger) {
-            // already initialized
-            return Promise.resolve();
-        }
-
-        CommandLineUtils.flagFailureActionMessages = Preview.examples;
-        return super
-            .init()
-            .then(() => Logger.child('force:lightning:lwc:preview', {}))
-            .then((logger) => {
-                this.logger = logger;
-                return Promise.resolve();
-            });
-    }
-
-    protected _help(): never {
-        const isCommandHelp =
-            this.argv.filter(
-                (v) => v.toLowerCase() === '-h' || v.toLowerCase() === '--help'
-            ).length > 0;
-
-        if (isCommandHelp) {
-            super._help();
-        } else {
-            const message = messages.getMessage('configFileHelpDescription');
-            // tslint:disable-next-line: no-console
-            console.log(`${message}`);
-        }
-
-        return this.exit(0);
-    }
-
-    private _requirements: CommandRequirements = {};
-    public get commandRequirements(): CommandRequirements {
-        if (Object.keys(this._requirements).length === 0) {
-            const requirements: CommandRequirements = {};
-            if (!CommandLineUtils.platformFlagIsDesktop(this.flags.platform)) {
-                requirements.setup = CommandLineUtils.platformFlagIsAndroid(
-                    this.flags.platform
-                )
-                    ? new AndroidEnvironmentRequirements(
-                          this.logger,
-                          this.flags.apilevel
-                      )
-                    : new IOSEnvironmentRequirements(this.logger);
-                this._requirements = requirements;
-            }
-        }
-
-        return this._requirements;
-=======
-    private useLwcServerForPreviewing(): boolean {
-        return PreviewUtils.useLwcServerForPreviewing(
-            this.targetApp,
-            this.appConfig
-        );
->>>>>>> 44fa8a8e
     }
 
     private async launchPreview(): Promise<void> {
@@ -453,13 +293,11 @@
             }
         }
 
-<<<<<<< HEAD
-        if (CommandLineUtils.platformFlagIsDesktop(this.flags.platform)) {
+        if (CommandLineUtils.platformFlagIsDesktop(this.flagValues.platform)) {
             return this.launchDesktop(this.componentName, this.projectDir);
-        } else if (CommandLineUtils.platformFlagIsIOS(this.flags.platform)) {
-=======
-        if (CommandLineUtils.platformFlagIsIOS(this.flagValues.platform)) {
->>>>>>> 44fa8a8e
+        } else if (
+            CommandLineUtils.platformFlagIsIOS(this.flagValues.platform)
+        ) {
             const config =
                 this.appConfig && (this.appConfig as IOSAppPreviewConfig);
             return this.launchIOS(
@@ -488,13 +326,11 @@
         componentName: string,
         projectDir: string
     ): Promise<void> {
-        return LwrServerUtils.startLwrServer(
-            componentName,
-            projectDir
-        ).then((serverPort) =>
-            CommonUtils.launchUrlInDesktopBrowser(
-                `http://localhost:${serverPort}`
-            )
+        return LwrServerUtils.startLwrServer(componentName, projectDir).then(
+            (serverPort) =>
+                CommonUtils.launchUrlInDesktopBrowser(
+                    `http://localhost:${serverPort}`
+                )
         );
     }
 
@@ -508,18 +344,16 @@
     ): Promise<void> {
         const launcher = new IOSLauncher(deviceName);
 
-        return LwrServerUtils.startLwrServer(
-            componentName,
-            projectDir
-        ).then((serverPort) =>
-            launcher.launchPreview(
-                componentName,
-                projectDir,
-                appBundlePath,
-                targetApp,
-                appConfig,
-                serverPort
-            )
+        return LwrServerUtils.startLwrServer(componentName, projectDir).then(
+            (serverPort) =>
+                launcher.launchPreview(
+                    componentName,
+                    projectDir,
+                    appBundlePath,
+                    targetApp,
+                    appConfig,
+                    serverPort
+                )
         );
     }
 
@@ -533,86 +367,16 @@
     ): Promise<void> {
         const launcher = new AndroidLauncher(deviceName);
 
-        return LwrServerUtils.startLwrServer(
-            componentName,
-            projectDir
-        ).then((serverPort) =>
-            launcher.launchPreview(
-                componentName,
-                projectDir,
-                appBundlePath,
-                targetApp,
-                appConfig,
-                serverPort
-            )
-        );
-<<<<<<< HEAD
-=======
-        this.logger = logger;
-    }
-
-    public async checkFunction(): Promise<string> {
-        return (
-            CommonUtils.isLwcServerPluginInstalled()
-                .then(() => {
-                    this.logger.info('sfdx server plugin detected.');
-                    return Promise.resolve(this.fulfilledMessage);
-                })
-                // eslint-disable-next-line @typescript-eslint/no-unused-vars
-                .catch((error) => {
-                    this.logger.info('sfdx server plugin was not detected.');
-
-                    try {
-                        const command =
-                            'sfdx plugins:install @salesforce/lwc-dev-server';
-                        this.logger.info(
-                            `Installing sfdx server plugin.... ${command}`
-                        );
-                        CommonUtils.executeCommandSync(command, [
-                            'inherit',
-                            'pipe',
-                            'inherit'
-                        ]);
-                        this.logger.info('sfdx server plugin installed.');
-                        return Promise.resolve(this.fulfilledMessage);
-                    } catch (error) {
-                        this.logger.error(
-                            `sfdx server plugin installation failed. ${error}`
-                        );
-                        return Promise.reject(
-                            new SfError(this.unfulfilledMessage)
-                        );
-                    }
-                })
-        );
-    }
-}
-
-// tslint:disable-next-line: max-classes-per-file
-export class LwcServerIsRunningRequirement implements Requirement {
-    public title: string = messages.getMessage('reqs:serverStarted:title');
-    public fulfilledMessage: string = messages.getMessage(
-        'reqs:serverStarted:fulfilledMessage'
-    );
-    public unfulfilledMessage: string = messages.getMessage(
-        'reqs:serverStarted:unfulfilledMessage'
-    );
-    public logger: Logger;
-
-    constructor(logger: Logger) {
-        this.logger = logger;
-    }
-
-    public async checkFunction(): Promise<string> {
-        return CommonUtils.getLwcServerPort().then((port) => {
-            if (!port) {
-                return Promise.reject(this.unfulfilledMessage);
-            } else {
-                return Promise.resolve(
-                    util.format(this.fulfilledMessage, port)
-                );
-            }
-        });
->>>>>>> 44fa8a8e
+        return LwrServerUtils.startLwrServer(componentName, projectDir).then(
+            (serverPort) =>
+                launcher.launchPreview(
+                    componentName,
+                    projectDir,
+                    appBundlePath,
+                    targetApp,
+                    appConfig,
+                    serverPort
+                )
+        );
     }
 }
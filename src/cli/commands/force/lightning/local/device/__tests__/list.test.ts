--- conflicted
+++ resolved
@@ -10,7 +10,6 @@
 import { Logger } from '@salesforce/core';
 import { AndroidVirtualDevice } from '@salesforce/lwc-dev-mobile-core/lib/common/AndroidTypes';
 import { AndroidUtils } from '@salesforce/lwc-dev-mobile-core/lib/common/AndroidUtils';
-import { CommonUtils } from '@salesforce/lwc-dev-mobile-core/lib/common/CommonUtils';
 import { Version } from '@salesforce/lwc-dev-mobile-core/lib/common/Common';
 import { IOSSimulatorDevice } from '@salesforce/lwc-dev-mobile-core/lib/common/IOSTypes';
 import { IOSUtils } from '@salesforce/lwc-dev-mobile-core/lib/common/IOSUtils';
@@ -90,15 +89,6 @@
         });
     });
 
-<<<<<<< HEAD
-describe('List Tests', () => {
-    beforeEach(() => {
-        // tslint:disable-next-line: no-empty
-        jest.spyOn(CommonUtils, 'startCliAction').mockImplementation(() => {});
-    });
-
-=======
->>>>>>> 44fa8a8e
     afterEach(() => {
         jest.restoreAllMocks();
     });

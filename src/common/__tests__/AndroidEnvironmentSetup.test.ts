<<<<<<< HEAD
// tslint:disable: no-unused-expression
=======
/*
 * Copyright (c) 2020, salesforce.com, inc.
 * All rights reserved.
 * SPDX-License-Identifier: MIT
 * For full license text, see the LICENSE file in the repo root or https://opensource.org/licenses/MIT
 */
const ORIG_ANDROID_HOME = process.env.ANDROID_HOME;
>>>>>>> 1e8d3c1b
const MOCK_ANDROID_HOME = '/mock-android-home';
process.env.ANDROID_HOME = MOCK_ANDROID_HOME;

import { Logger, Messages } from '@salesforce/core';
import { AndroidEnvironmentSetup } from '../AndroidEnvironmentSetup';
import { AndroidSDKUtils } from '../AndroidUtils';
import { AndroidMockData } from './AndroidMockData';

const myCommandBlockMock = jest.fn((): string => {
    return AndroidMockData.mockRawPacakgesString;
});

const badBlockMock = jest.fn((): string => {
    return AndroidMockData.badMockRawPacakagesString;
});

Messages.importMessagesDirectory(__dirname);

const logger = new Logger('test');
describe('Android enviroment setup tests', () => {
    let andrEnvironment: AndroidEnvironmentSetup;

    beforeEach(() => {
        andrEnvironment = new AndroidEnvironmentSetup(logger);
    });

    afterEach(() => {
        myCommandBlockMock.mockClear();
        badBlockMock.mockClear();
    });

    test('Should resolve when ANDROID_HOME is set', async () => {
        jest.spyOn(AndroidSDKUtils, 'isAndroidHomeSet').mockImplementation(
            () => true
        );
        const aPromise = andrEnvironment
            .isAndroidHomeSet()
            .catch(() => undefined);
        expect(aPromise).resolves;
    });

    test('Should reject when ANDROID_HOME is not set', async () => {
        jest.spyOn(AndroidSDKUtils, 'isAndroidHomeSet').mockImplementation(
            () => false
        );
        const aPromise = andrEnvironment
            .isAndroidHomeSet()
            .catch(() => undefined);
        expect(aPromise).rejects;
    });

    test('Should resolve when Android sdk tools are present', async () => {
        jest.spyOn(AndroidSDKUtils, 'executeCommand').mockImplementation(
            () => MOCK_ANDROID_HOME
        );
        const aPromise = andrEnvironment
            .isAndroidSDKToolsInstalled()
            .catch(() => undefined);
        expect(aPromise).resolves;
    });

    test('Should reject when Android sdk tools are missing', async () => {
        jest.spyOn(AndroidSDKUtils, 'executeCommand').mockImplementation(() => {
            throw new Error('None');
        });
        const aPromise = andrEnvironment
            .isAndroidSDKToolsInstalled()
            .catch(() => undefined);
        expect(aPromise).rejects;
    });

    test('Should resolve when Android sdk platform tools are present', async () => {
        jest.spyOn(AndroidSDKUtils, 'executeCommand').mockImplementation(
            () => MOCK_ANDROID_HOME
        );
        const aPromise = andrEnvironment
            .isAndroidSDKPlatformToolsInstalled()
            .catch(() => undefined);
        expect(aPromise).resolves;
    });

    test('Should reject when Android sdk platform tools are missing', async () => {
        jest.spyOn(AndroidSDKUtils, 'executeCommand').mockImplementation(() => {
            throw new Error('None');
        });
        const aPromise = andrEnvironment
            .isAndroidSDKPlatformToolsInstalled()
            .catch(() => undefined);
        expect(aPromise).rejects;
    });
});<|MERGE_RESOLUTION|>--- conflicted
+++ resolved
@@ -1,6 +1,3 @@
-<<<<<<< HEAD
-// tslint:disable: no-unused-expression
-=======
 /*
  * Copyright (c) 2020, salesforce.com, inc.
  * All rights reserved.
@@ -8,7 +5,7 @@
  * For full license text, see the LICENSE file in the repo root or https://opensource.org/licenses/MIT
  */
 const ORIG_ANDROID_HOME = process.env.ANDROID_HOME;
->>>>>>> 1e8d3c1b
+// tslint:disable: no-unused-expression
 const MOCK_ANDROID_HOME = '/mock-android-home';
 process.env.ANDROID_HOME = MOCK_ANDROID_HOME;
 
